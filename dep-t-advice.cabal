--- conflicted
+++ resolved
@@ -24,13 +24,9 @@
   build-depends:       base >=4.10.0.0 && < 5,
                        sop-core ^>= 0.5.0.0,
                        transformers ^>= 0.5.0.0,
-<<<<<<< HEAD
-                       dep-t ^>= 0.4.4.0,
+                       dep-t ^>= 0.4.6.0,
                        mtl ^>= 2.2,
                        unliftio-core ^>= 0.2.0.0,
-=======
-                       dep-t ^>= 0.4.6.0,
->>>>>>> a357339d
   default-language:    Haskell2010
 
 common common-tests
